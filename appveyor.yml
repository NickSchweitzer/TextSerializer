version: 2.1.0.{build}
image: Visual Studio 2019
configuration: Release
skip_commits:
  files:
  - Docs/*
  - '**/*.md'
  - 'mkdocs.yml'
  - '.readthedocs.yml'
<<<<<<< HEAD
dotnet_csproj:
=======
  - '**/*.bat'
  - '.gitignore'
assembly_info:
>>>>>>> 11ba8f77
  patch: true
  file: '**\*.csproj'
  version: '{version}'
  package_version: '{version}'
  assembly_version: '{version}'
  file_version: '{version}'
  informational_version: '{version}'
before_build:
- cmd: nuget restore
build:
  project: TextSerializer.sln
  publish_nuget: true
  verbosity: minimal
deploy:
- provider: NuGet
  api_key:
    secure: FCTeK6seq0e90uq+7DLRVKbseyxT3/BDaTNCEWTQ2MRjvS3x533Blqs1dpvfRVt3
  on:
    branch: master<|MERGE_RESOLUTION|>--- conflicted
+++ resolved
@@ -7,13 +7,9 @@
   - '**/*.md'
   - 'mkdocs.yml'
   - '.readthedocs.yml'
-<<<<<<< HEAD
-dotnet_csproj:
-=======
   - '**/*.bat'
   - '.gitignore'
-assembly_info:
->>>>>>> 11ba8f77
+dotnet_csproj:
   patch: true
   file: '**\*.csproj'
   version: '{version}'
